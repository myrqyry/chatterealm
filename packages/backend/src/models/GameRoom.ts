--- conflicted
+++ resolved
@@ -59,12 +59,8 @@
     this.playerService = new PlayerService(gameWorld, gameWorldManager, new Set(), new Set());
     this.combatService = new CombatService();
     this.cataclysmService = new CataclysmService(new LootManager(), npcManager, new Set());
-<<<<<<< HEAD
     this.lootService = new LootService(this.gameStateManager, this.cataclysmService);
     this.npcService = new NpcService();
-=======
-    this.lootService = new LootService(this.cataclysmService);
->>>>>>> fa15de3c
     this.movementService = new PlayerMovementService(gameWorld);
     this.lastGameState = clone(gameWorld);
   }
